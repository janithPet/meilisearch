[package]
name = "meilisearch-lib"
version = "0.23.0"
edition = "2018"

# See more keys and their definitions at https://doc.rust-lang.org/cargo/reference/manifest.html

[dependencies]
actix-web = { version = "4.0.0-beta.9", features = ["rustls"] }
actix-web-static-files = { git = "https://github.com/MarinPostma/actix-web-static-files.git", rev = "39d8006", optional = true }
anyhow = { version = "1.0.43", features = ["backtrace"] }
async-stream = "0.3.2"
async-trait = "0.1.51"
arc-swap = "1.3.2"
byte-unit = { version = "4.0.12", default-features = false, features = ["std"] }
bytes = "1.1.0"
chrono = { version = "0.4.19", features = ["serde"] }
csv = "1.1.6"
crossbeam-channel = "0.5.1"
either = "1.6.1"
flate2 = "1.0.21"
fst = "0.4.7"
futures = "0.3.17"
futures-util = "0.3.17"
heed = { git = "https://github.com/Kerollmops/heed", tag = "v0.12.1" }
http = "0.2.4"
indexmap = { version = "1.7.0", features = ["serde-1"] }
itertools = "0.10.1"
lazy_static = "1.4.0"
log = "0.4.14"
meilisearch-error = { path = "../meilisearch-error" }
meilisearch-tokenizer = { git = "https://github.com/meilisearch/tokenizer.git", tag = "v0.2.5" }
<<<<<<< HEAD
memmap = "0.7.0"
milli = { git = "https://github.com/meilisearch/milli.git", tag = "v0.17.2" }
=======
milli = { git = "https://github.com/meilisearch/milli.git", tag = "v0.17.0"}
>>>>>>> b969f343
mime = "0.3.16"
num_cpus = "1.13.0"
once_cell = "1.8.0"
parking_lot = "0.11.2"
rand = "0.8.4"
rayon = "1.5.1"
regex = "1.5.4"
rustls = "0.19.1"
serde = { version = "1.0.130", features = ["derive"] }
serde_json = { version = "1.0.67", features = ["preserve_order"] }
siphasher = "0.3.7"
slice-group-by = "0.2.6"
structopt = "0.3.23"
tar = "0.4.37"
tempfile = "3.2.0"
thiserror = "1.0.28"
tokio = { version = "1.11.0", features = ["full"] }
uuid = { version = "0.8.2", features = ["serde"] }
walkdir = "2.3.2"
obkv = "0.2.0"
pin-project = "1.0.8"
whoami = { version = "1.1.3", optional = true }
reqwest = { version = "0.11.4", features = ["json", "rustls-tls"], default-features = false, optional = true }
sysinfo = "0.20.2"
derivative = "2.2.0"

[dev-dependencies]
actix-rt = "2.2.0"
mockall = "0.10.2"
paste = "1.0.5"<|MERGE_RESOLUTION|>--- conflicted
+++ resolved
@@ -30,12 +30,7 @@
 log = "0.4.14"
 meilisearch-error = { path = "../meilisearch-error" }
 meilisearch-tokenizer = { git = "https://github.com/meilisearch/tokenizer.git", tag = "v0.2.5" }
-<<<<<<< HEAD
-memmap = "0.7.0"
 milli = { git = "https://github.com/meilisearch/milli.git", tag = "v0.17.2" }
-=======
-milli = { git = "https://github.com/meilisearch/milli.git", tag = "v0.17.0"}
->>>>>>> b969f343
 mime = "0.3.16"
 num_cpus = "1.13.0"
 once_cell = "1.8.0"
